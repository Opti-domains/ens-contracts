//SPDX-License-Identifier: MIT
pragma solidity >=0.8.4;

import "./profiles/IABIResolver.sol";
import "./profiles/IAddressResolver.sol";
import "./profiles/IAddrResolver.sol";
import "./profiles/IContentHashResolver.sol";
import "./profiles/IDNSRecordResolver.sol";
import "./profiles/IDNSZoneResolver.sol";
import "./profiles/IInterfaceResolver.sol";
import "./profiles/INameResolver.sol";
import "./profiles/IPubkeyResolver.sol";
import "./profiles/ITextResolver.sol";
import "./ISupportsInterface.sol";
/**
 * A generic resolver interface which includes all the functions including the ones deprecated
 */
<<<<<<< HEAD
interface Resolver {
    event AddrChanged(bytes32 indexed node, address a);
    event AddressChanged(
        bytes32 indexed node,
        uint256 coinType,
        bytes newAddress
    );
    event NameChanged(bytes32 indexed node, string name);
    event ABIChanged(bytes32 indexed node, uint256 indexed contentType);
    event PubkeyChanged(bytes32 indexed node, bytes32 x, bytes32 y);
    event TextChanged(
        bytes32 indexed node,
        string indexed indexedKey,
        string key
    );
    event ContenthashChanged(bytes32 indexed node, bytes hash);
    /* Deprecated events */
    event ContentChanged(bytes32 indexed node, bytes32 hash);

    function ABI(bytes32 node, uint256 contentTypes)
        external
        view
        returns (uint256, bytes memory);

    function addr(bytes32 node) external view returns (address);

    function addr(bytes32 node, uint256 coinType)
        external
        view
        returns (bytes memory);

    function contenthash(bytes32 node) external view returns (bytes memory);

    function dnsrr(bytes32 node) external view returns (bytes memory);

    function name(bytes32 node) external view returns (string memory);

    function pubkey(bytes32 node) external view returns (bytes32 x, bytes32 y);

    function text(bytes32 node, string calldata key)
        external
        view
        returns (string memory);

    function interfaceImplementer(bytes32 node, bytes4 interfaceID)
        external
        view
        returns (address);

    function setABI(
        bytes32 node,
        uint256 contentType,
        bytes calldata data
    ) external;

=======
interface Resolver is ISupportsInterface, IABIResolver, IAddressResolver, IAddrResolver, IContentHashResolver, IDNSRecordResolver, IDNSZoneResolver, IInterfaceResolver, INameResolver, IPubkeyResolver, ITextResolver {
    /* Deprecated events */
    event ContentChanged(bytes32 indexed node, bytes32 hash);

    function setABI(bytes32 node, uint256 contentType, bytes calldata data) external;
>>>>>>> fb88681d
    function setAddr(bytes32 node, address addr) external;

    function setAddr(
        bytes32 node,
        uint256 coinType,
        bytes calldata a
    ) external;

    function setContenthash(bytes32 node, bytes calldata hash) external;

    function setDnsrr(bytes32 node, bytes calldata data) external;

    function setName(bytes32 node, string calldata _name) external;
<<<<<<< HEAD

    function setPubkey(
        bytes32 node,
        bytes32 x,
        bytes32 y
    ) external;

    function setText(
        bytes32 node,
        string calldata key,
        string calldata value
    ) external;

    function setInterface(
        bytes32 node,
        bytes4 interfaceID,
        address implementer
    ) external;

    function supportsInterface(bytes4 interfaceID) external pure returns (bool);

    function multicall(bytes[] calldata data)
        external
        returns (bytes[] memory results);

    function setApprovalForAll(address operator, bool approved) external;

    function isApprovedForAll(address account, address operator)
        external
        view
        returns (bool);
=======
    function setPubkey(bytes32 node, bytes32 x, bytes32 y) external;
    function setText(bytes32 node, string calldata key, string calldata value) external;
    function setInterface(bytes32 node, bytes4 interfaceID, address implementer) external;
    function multicall(bytes[] calldata data) external returns(bytes[] memory results);
>>>>>>> fb88681d

    /* Deprecated functions */
    function content(bytes32 node) external view returns (bytes32);

    function multihash(bytes32 node) external view returns (bytes memory);

    function setContent(bytes32 node, bytes32 hash) external;

    function setMultihash(bytes32 node, bytes calldata hash) external;
}<|MERGE_RESOLUTION|>--- conflicted
+++ resolved
@@ -12,58 +12,25 @@
 import "./profiles/IPubkeyResolver.sol";
 import "./profiles/ITextResolver.sol";
 import "./ISupportsInterface.sol";
+
 /**
  * A generic resolver interface which includes all the functions including the ones deprecated
  */
-<<<<<<< HEAD
-interface Resolver {
-    event AddrChanged(bytes32 indexed node, address a);
-    event AddressChanged(
-        bytes32 indexed node,
-        uint256 coinType,
-        bytes newAddress
-    );
-    event NameChanged(bytes32 indexed node, string name);
-    event ABIChanged(bytes32 indexed node, uint256 indexed contentType);
-    event PubkeyChanged(bytes32 indexed node, bytes32 x, bytes32 y);
-    event TextChanged(
-        bytes32 indexed node,
-        string indexed indexedKey,
-        string key
-    );
-    event ContenthashChanged(bytes32 indexed node, bytes hash);
+interface Resolver is
+    ISupportsInterface,
+    IABIResolver,
+    IAddressResolver,
+    IAddrResolver,
+    IContentHashResolver,
+    IDNSRecordResolver,
+    IDNSZoneResolver,
+    IInterfaceResolver,
+    INameResolver,
+    IPubkeyResolver,
+    ITextResolver
+{
     /* Deprecated events */
     event ContentChanged(bytes32 indexed node, bytes32 hash);
-
-    function ABI(bytes32 node, uint256 contentTypes)
-        external
-        view
-        returns (uint256, bytes memory);
-
-    function addr(bytes32 node) external view returns (address);
-
-    function addr(bytes32 node, uint256 coinType)
-        external
-        view
-        returns (bytes memory);
-
-    function contenthash(bytes32 node) external view returns (bytes memory);
-
-    function dnsrr(bytes32 node) external view returns (bytes memory);
-
-    function name(bytes32 node) external view returns (string memory);
-
-    function pubkey(bytes32 node) external view returns (bytes32 x, bytes32 y);
-
-    function text(bytes32 node, string calldata key)
-        external
-        view
-        returns (string memory);
-
-    function interfaceImplementer(bytes32 node, bytes4 interfaceID)
-        external
-        view
-        returns (address);
 
     function setABI(
         bytes32 node,
@@ -71,13 +38,6 @@
         bytes calldata data
     ) external;
 
-=======
-interface Resolver is ISupportsInterface, IABIResolver, IAddressResolver, IAddrResolver, IContentHashResolver, IDNSRecordResolver, IDNSZoneResolver, IInterfaceResolver, INameResolver, IPubkeyResolver, ITextResolver {
-    /* Deprecated events */
-    event ContentChanged(bytes32 indexed node, bytes32 hash);
-
-    function setABI(bytes32 node, uint256 contentType, bytes calldata data) external;
->>>>>>> fb88681d
     function setAddr(bytes32 node, address addr) external;
 
     function setAddr(
@@ -91,7 +51,6 @@
     function setDnsrr(bytes32 node, bytes calldata data) external;
 
     function setName(bytes32 node, string calldata _name) external;
-<<<<<<< HEAD
 
     function setPubkey(
         bytes32 node,
@@ -111,24 +70,9 @@
         address implementer
     ) external;
 
-    function supportsInterface(bytes4 interfaceID) external pure returns (bool);
-
     function multicall(bytes[] calldata data)
         external
         returns (bytes[] memory results);
-
-    function setApprovalForAll(address operator, bool approved) external;
-
-    function isApprovedForAll(address account, address operator)
-        external
-        view
-        returns (bool);
-=======
-    function setPubkey(bytes32 node, bytes32 x, bytes32 y) external;
-    function setText(bytes32 node, string calldata key, string calldata value) external;
-    function setInterface(bytes32 node, bytes4 interfaceID, address implementer) external;
-    function multicall(bytes[] calldata data) external returns(bytes[] memory results);
->>>>>>> fb88681d
 
     /* Deprecated functions */
     function content(bytes32 node) external view returns (bytes32);
