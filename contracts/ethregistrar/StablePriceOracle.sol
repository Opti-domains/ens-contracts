pragma solidity >=0.8.4;

import "./IPriceOracle.sol";
import "./SafeMath.sol";
import "./StringUtils.sol";
import "@openzeppelin/contracts/access/Ownable.sol";
import "@openzeppelin/contracts/utils/introspection/IERC165.sol";

interface AggregatorInterface {
    function latestAnswer() external view returns (int256);
}

// StablePriceOracle sets a price in USD, based on an oracle.
contract StablePriceOracle is IPriceOracle {
    using SafeMath for *;
    using StringUtils for *;

<<<<<<< HEAD
    // Rent in base price units by length. Element 0 is for 1-length names, and so on.
    uint256[] public rentPrices;
=======
    // Rent in base price units by length
    uint256 public immutable price1Letter;
    uint256 public immutable price2Letter;
    uint256 public immutable price3Letter;
    uint256 public immutable price4Letter;
    uint256 public immutable price5Letter;
>>>>>>> 6f273b86

    // Oracle address
    AggregatorInterface public immutable usdOracle;

<<<<<<< HEAD
    event OracleChanged(address oracle);

    event RentPriceChanged(uint256[] prices);

    bytes4 private constant INTERFACE_META_ID =
        bytes4(keccak256("supportsInterface(bytes4)"));
    bytes4 private constant ORACLE_ID =
        bytes4(
            keccak256("price(string,uint256,uint256)") ^
                keccak256("premium(string,uint256,uint256)")
        );

    constructor(AggregatorInterface _usdOracle, uint256[] memory _rentPrices)
        public
    {
=======
    event RentPriceChanged(uint256[] prices);

    constructor(AggregatorInterface _usdOracle, uint256[] memory _rentPrices) {
>>>>>>> 6f273b86
        usdOracle = _usdOracle;
        price1Letter = _rentPrices[0];
        price2Letter = _rentPrices[1];
        price3Letter = _rentPrices[2];
        price4Letter = _rentPrices[3];
        price5Letter = _rentPrices[4];
    }

    function price(
        string calldata name,
        uint256 expires,
        uint256 duration
<<<<<<< HEAD
    ) external view override returns (uint256) {
        uint256 len = name.strlen();
        if (len > rentPrices.length) {
            len = rentPrices.length;
        }
        require(len > 0);

        uint256 basePrice = rentPrices[len - 1].mul(duration);
        basePrice = basePrice.add(_premium(name, expires, duration));

        return attoUSDToWei(basePrice);
    }

    /**
     * @dev Sets rent prices.
     * @param _rentPrices The price array. Each element corresponds to a specific
     *                    name length; names longer than the length of the array
     *                    default to the price of the last element. Values are
     *                    in base price units, equal to one attodollar (1e-18
     *                    dollar) each.
     */
    function setPrices(uint256[] memory _rentPrices) public onlyOwner {
        rentPrices = _rentPrices;
        emit RentPriceChanged(_rentPrices);
=======
    ) external view override returns (IPriceOracle.Price memory) {
        uint256 len = name.strlen();
        uint256 basePrice;

        if (len == 1) {
            basePrice = price1Letter * duration;
        } else if (len == 2) {
            basePrice = price2Letter * duration;
        } else if (len == 3) {
            basePrice = price3Letter * duration;
        } else if (len == 4) {
            basePrice = price4Letter * duration;
        } else {
            basePrice = price5Letter * duration;
        }

        return
            IPriceOracle.Price({
                base: attoUSDToWei(basePrice),
                premium: attoUSDToWei(_premium(name, expires, duration))
            });
>>>>>>> 6f273b86
    }

    /**
     * @dev Returns the pricing premium in wei.
     */
    function premium(
        string calldata name,
        uint256 expires,
        uint256 duration
    ) external view returns (uint256) {
<<<<<<< HEAD
        uint256 weiPrice = attoUSDToWei(_premium(name, expires, duration));
        return weiPrice;
=======
        return attoUSDToWei(_premium(name, expires, duration));
>>>>>>> 6f273b86
    }

    /**
     * @dev Returns the pricing premium in internal base units.
     */
    function _premium(
        string memory name,
        uint256 expires,
        uint256 duration
    ) internal view virtual returns (uint256) {
        return 0;
    }

    function attoUSDToWei(uint256 amount) internal view returns (uint256) {
<<<<<<< HEAD
        uint256 ethPrice = uint256(usdOracle.latestAnswer()); //2
        return amount.mul(1e8).div(ethPrice);
=======
        uint256 ethPrice = uint256(usdOracle.latestAnswer());
        return (amount * 1e8) / ethPrice;
>>>>>>> 6f273b86
    }

    function weiToAttoUSD(uint256 amount) internal view returns (uint256) {
        uint256 ethPrice = uint256(usdOracle.latestAnswer());
<<<<<<< HEAD
        return amount.mul(ethPrice).div(1e8);
=======
        return (amount * ethPrice) / 1e8;
>>>>>>> 6f273b86
    }

    function supportsInterface(bytes4 interfaceID)
        public
        view
        virtual
        returns (bool)
    {
<<<<<<< HEAD
        return interfaceID == INTERFACE_META_ID || interfaceID == ORACLE_ID;
=======
        return
            interfaceID == type(IERC165).interfaceId ||
            interfaceID == type(IPriceOracle).interfaceId;
>>>>>>> 6f273b86
    }
}<|MERGE_RESOLUTION|>--- conflicted
+++ resolved
@@ -15,42 +15,19 @@
     using SafeMath for *;
     using StringUtils for *;
 
-<<<<<<< HEAD
-    // Rent in base price units by length. Element 0 is for 1-length names, and so on.
-    uint256[] public rentPrices;
-=======
     // Rent in base price units by length
     uint256 public immutable price1Letter;
     uint256 public immutable price2Letter;
     uint256 public immutable price3Letter;
     uint256 public immutable price4Letter;
     uint256 public immutable price5Letter;
->>>>>>> 6f273b86
 
     // Oracle address
     AggregatorInterface public immutable usdOracle;
 
-<<<<<<< HEAD
-    event OracleChanged(address oracle);
-
-    event RentPriceChanged(uint256[] prices);
-
-    bytes4 private constant INTERFACE_META_ID =
-        bytes4(keccak256("supportsInterface(bytes4)"));
-    bytes4 private constant ORACLE_ID =
-        bytes4(
-            keccak256("price(string,uint256,uint256)") ^
-                keccak256("premium(string,uint256,uint256)")
-        );
-
-    constructor(AggregatorInterface _usdOracle, uint256[] memory _rentPrices)
-        public
-    {
-=======
     event RentPriceChanged(uint256[] prices);
 
     constructor(AggregatorInterface _usdOracle, uint256[] memory _rentPrices) {
->>>>>>> 6f273b86
         usdOracle = _usdOracle;
         price1Letter = _rentPrices[0];
         price2Letter = _rentPrices[1];
@@ -63,32 +40,6 @@
         string calldata name,
         uint256 expires,
         uint256 duration
-<<<<<<< HEAD
-    ) external view override returns (uint256) {
-        uint256 len = name.strlen();
-        if (len > rentPrices.length) {
-            len = rentPrices.length;
-        }
-        require(len > 0);
-
-        uint256 basePrice = rentPrices[len - 1].mul(duration);
-        basePrice = basePrice.add(_premium(name, expires, duration));
-
-        return attoUSDToWei(basePrice);
-    }
-
-    /**
-     * @dev Sets rent prices.
-     * @param _rentPrices The price array. Each element corresponds to a specific
-     *                    name length; names longer than the length of the array
-     *                    default to the price of the last element. Values are
-     *                    in base price units, equal to one attodollar (1e-18
-     *                    dollar) each.
-     */
-    function setPrices(uint256[] memory _rentPrices) public onlyOwner {
-        rentPrices = _rentPrices;
-        emit RentPriceChanged(_rentPrices);
-=======
     ) external view override returns (IPriceOracle.Price memory) {
         uint256 len = name.strlen();
         uint256 basePrice;
@@ -110,7 +61,6 @@
                 base: attoUSDToWei(basePrice),
                 premium: attoUSDToWei(_premium(name, expires, duration))
             });
->>>>>>> 6f273b86
     }
 
     /**
@@ -121,12 +71,7 @@
         uint256 expires,
         uint256 duration
     ) external view returns (uint256) {
-<<<<<<< HEAD
-        uint256 weiPrice = attoUSDToWei(_premium(name, expires, duration));
-        return weiPrice;
-=======
         return attoUSDToWei(_premium(name, expires, duration));
->>>>>>> 6f273b86
     }
 
     /**
@@ -141,22 +86,13 @@
     }
 
     function attoUSDToWei(uint256 amount) internal view returns (uint256) {
-<<<<<<< HEAD
-        uint256 ethPrice = uint256(usdOracle.latestAnswer()); //2
-        return amount.mul(1e8).div(ethPrice);
-=======
         uint256 ethPrice = uint256(usdOracle.latestAnswer());
         return (amount * 1e8) / ethPrice;
->>>>>>> 6f273b86
     }
 
     function weiToAttoUSD(uint256 amount) internal view returns (uint256) {
         uint256 ethPrice = uint256(usdOracle.latestAnswer());
-<<<<<<< HEAD
-        return amount.mul(ethPrice).div(1e8);
-=======
         return (amount * ethPrice) / 1e8;
->>>>>>> 6f273b86
     }
 
     function supportsInterface(bytes4 interfaceID)
@@ -165,12 +101,8 @@
         virtual
         returns (bool)
     {
-<<<<<<< HEAD
-        return interfaceID == INTERFACE_META_ID || interfaceID == ORACLE_ID;
-=======
         return
             interfaceID == type(IERC165).interfaceId ||
             interfaceID == type(IPriceOracle).interfaceId;
->>>>>>> 6f273b86
     }
 }