// SPDX-License-Identifier: MIT
pragma solidity ^0.8.13;

import "@openzeppelin/contracts/utils/introspection/ERC165.sol";
import "@openzeppelin/contracts/utils/Address.sol";
import "./LowLevelCallUtils.sol";
import "../registry/ENS.sol";
import "../resolvers/profiles/IExtendedResolver.sol";
import "../resolvers/Resolver.sol";
import "./NameEncoder.sol";

error OffchainLookup(
    address sender,
    string[] urls,
    bytes callData,
    bytes4 callbackFunction,
    bytes extraData
);

/**
 * The Universal Resolver is a contract that handles the work of resolving a name entirely onchain,
 * making it possible to make a single smart contract call to resolve an ENS name.
 */
contract UniversalResolver is IExtendedResolver, ERC165 {
    using Address for address;
    using NameEncoder for string;
    using NameEncoder for bytes;

    ENS public immutable registry;

    constructor(address _registry) {
        registry = ENS(_registry);
    }

    /**
     * @dev Performs ENS name resolution for the supplied name and resolution data.
     * @param name The name to resolve, in normalised and DNS-encoded form.
     * @param data The resolution data, as specified in ENSIP-10.
     * @return The result of resolving the name.
     */
    function resolve(bytes calldata name, bytes memory data)
        external
        view
        override
        returns (bytes memory, address)
    {
        (Resolver resolver, ) = findResolver(name);
        if (address(resolver) == address(0)) {
            return ("", address(0));
        }

<<<<<<< HEAD
        bool interfaceSupported = true;
        try
            resolver.supportsInterface(type(IExtendedResolver).interfaceId)
        returns (bool result) {
            interfaceSupported = result;
        } catch {
            interfaceSupported = false;
        }

        if (interfaceSupported) {
            return (
                callWithOffchainLookupPropagation(
                    address(resolver),
                    abi.encodeWithSelector(
                        IExtendedResolver.resolve.selector,
                        name,
                        data
                    ),
                    UniversalResolver.resolveCallback.selector
                ),
                address(resolver)
            );
        } else {
            return (
                callWithOffchainLookupPropagation(
                    address(resolver),
                    data,
                    UniversalResolver.resolveCallback.selector
                ),
                address(resolver)
            );
        }
    }

    /**
     * @dev Performs ENS name reverse resolution for the supplied address and resolution data.
     * @param reverseNode The reverse node to resolve, in normalised and DNS-encoded form.
     * @return The resolved name, and the resolved data.
     */
    function reverse(bytes memory reverseNode)
        external
        view
        returns (string memory, bytes memory)
    {
        (bool reverseSuccess, bytes memory resolvedReverseData) = address(this)
            .staticcall(
                abi.encodeCall(
                    this.resolve,
                    (
                        reverseNode,
                        abi.encodeCall(
                            INameResolver.name,
                            reverseNode.namehash(0)
                        )
                    )
                )
            );

        if (!reverseSuccess) {
            return ("", "");
        }

        string memory resolvedName = abi.decode(
            abi.decode(resolvedReverseData, (bytes)),
            (string)
        );

        (bytes memory encodedName, bytes32 namehash) = resolvedName
            .encodeAndHash();

        (bool success, bytes memory resolvedData) = address(this).staticcall(
            abi.encodeCall(
                this.resolve,
                (encodedName, abi.encodeCall(IAddrResolver.addr, namehash))
            )
        );

        if (!success) {
            return (resolvedName, "");
        }

        return (resolvedName, resolvedData);
=======
        try resolver.supportsInterface(type(IExtendedResolver).interfaceId) returns (bool supported) {
            if(supported) {
                return callWithOffchainLookupPropagation(
                    address(resolver),
                    abi.encodeCall(IExtendedResolver.resolve, (name, data)),
                    UniversalResolver.resolveCallback.selector
                );
            }
        } catch { }
        return callWithOffchainLookupPropagation(
            address(resolver),
            data,
            UniversalResolver.resolveCallback.selector
        );
>>>>>>> 43b483db
    }

    function supportsInterface(bytes4 interfaceId)
        public
        view
        virtual
        override
        returns (bool)
    {
        return
            interfaceId == type(IExtendedResolver).interfaceId ||
            super.supportsInterface(interfaceId);
    }

    /**
     * @dev Makes a call to `target` with `data`. If the call reverts with an `OffchainLookup` error, wraps
     *      the error with the data necessary to continue the request where it left off.
     * @param target The address to call.
     * @param data The data to call `target` with.
     * @param callbackFunction The function ID of a function on this contract to use as an EIP 3668 callback.
     *        This function's `extraData` argument will be passed `(address target, bytes4 innerCallback, bytes innerExtraData)`.
     * @return ret If `target` did not revert, contains the return data from the call to `target`.
     */
    function callWithOffchainLookupPropagation(
        address target,
        bytes memory data,
        bytes4 callbackFunction
    ) internal view returns (bytes memory ret) {
        bool result = LowLevelCallUtils.functionStaticCall(target, data);
        uint256 size = LowLevelCallUtils.returnDataSize();

        if (result) {
            return LowLevelCallUtils.readReturnData(0, size);
        }

        // Failure
        if (size >= 4) {
            bytes memory errorId = LowLevelCallUtils.readReturnData(0, 4);
            if (bytes4(errorId) == OffchainLookup.selector) {
                // Offchain lookup. Decode the revert message and create our own that nests it.
                bytes memory revertData = LowLevelCallUtils.readReturnData(
                    4,
                    size - 4
                );
                (
                    address sender,
                    string[] memory urls,
                    bytes memory callData,
                    bytes4 innerCallbackFunction,
                    bytes memory extraData
                ) = abi.decode(
                        revertData,
                        (address, string[], bytes, bytes4, bytes)
                    );
                if (sender == target) {
                    revert OffchainLookup(
                        address(this),
                        urls,
                        callData,
                        callbackFunction,
                        abi.encode(sender, innerCallbackFunction, extraData)
                    );
                }
            }
        }

        LowLevelCallUtils.propagateRevert();
    }

    /**
     * @dev Callback function for `resolve`.
     * @param response Response data returned by the target address that invoked the inner `OffchainData` revert.
     * @param extraData Extra data encoded by `callWithOffchainLookupPropagation` to allow completing the request.
     */
    function resolveCallback(bytes calldata response, bytes calldata extraData)
        external
        view
        returns (bytes memory)
    {
        (
            address target,
            bytes4 innerCallbackFunction,
            bytes memory innerExtraData
        ) = abi.decode(extraData, (address, bytes4, bytes));
        return
            abi.decode(
                target.functionStaticCall(
                    abi.encodeWithSelector(
                        innerCallbackFunction,
                        response,
                        innerExtraData
                    )
                ),
                (bytes)
            );
    }

    /**
     * @dev Finds a resolver by recursively querying the registry, starting at the longest name and progressively
     *      removing labels until it finds a result.
     * @param name The name to resolve, in DNS-encoded and normalised form.
     * @return The Resolver responsible for this name, and the namehash of the full name.
     */
    function findResolver(bytes calldata name)
        public
        view
        returns (Resolver, bytes32)
    {
        (address resolver, bytes32 labelhash) = findResolver(name, 0);
        return (Resolver(resolver), labelhash);
    }

    function findResolver(bytes calldata name, uint256 offset)
        internal
        view
        returns (address, bytes32)
    {
        uint256 labelLength = uint256(uint8(name[offset]));
        if (labelLength == 0) {
            return (address(0), bytes32(0));
        }
        uint256 nextLabel = offset + labelLength + 1;
        bytes32 labelHash = keccak256(name[offset + 1:nextLabel]);
        (address parentresolver, bytes32 parentnode) = findResolver(
            name,
            nextLabel
        );
        bytes32 node = keccak256(abi.encodePacked(parentnode, labelHash));
        address resolver = registry.resolver(node);
        if (resolver != address(0)) {
            return (resolver, node);
        }
        return (parentresolver, node);
    }
}<|MERGE_RESOLUTION|>--- conflicted
+++ resolved
@@ -49,39 +49,28 @@
             return ("", address(0));
         }
 
-<<<<<<< HEAD
-        bool interfaceSupported = true;
         try
             resolver.supportsInterface(type(IExtendedResolver).interfaceId)
-        returns (bool result) {
-            interfaceSupported = result;
-        } catch {
-            interfaceSupported = false;
-        }
-
-        if (interfaceSupported) {
-            return (
-                callWithOffchainLookupPropagation(
-                    address(resolver),
-                    abi.encodeWithSelector(
-                        IExtendedResolver.resolve.selector,
-                        name,
-                        data
+        returns (bool supported) {
+            if (supported) {
+                return (
+                    callWithOffchainLookupPropagation(
+                        address(resolver),
+                        abi.encodeCall(IExtendedResolver.resolve, (name, data)),
+                        UniversalResolver.resolveCallback.selector
                     ),
-                    UniversalResolver.resolveCallback.selector
-                ),
-                address(resolver)
-            );
-        } else {
-            return (
-                callWithOffchainLookupPropagation(
-                    address(resolver),
-                    data,
-                    UniversalResolver.resolveCallback.selector
-                ),
-                address(resolver)
-            );
-        }
+                    address(resolver)
+                );
+            }
+        } catch {}
+        return (
+            callWithOffchainLookupPropagation(
+                address(resolver),
+                data,
+                UniversalResolver.resolveCallback.selector
+            ),
+            address(resolver)
+        );
     }
 
     /**
@@ -132,22 +121,6 @@
         }
 
         return (resolvedName, resolvedData);
-=======
-        try resolver.supportsInterface(type(IExtendedResolver).interfaceId) returns (bool supported) {
-            if(supported) {
-                return callWithOffchainLookupPropagation(
-                    address(resolver),
-                    abi.encodeCall(IExtendedResolver.resolve, (name, data)),
-                    UniversalResolver.resolveCallback.selector
-                );
-            }
-        } catch { }
-        return callWithOffchainLookupPropagation(
-            address(resolver),
-            data,
-            UniversalResolver.resolveCallback.selector
-        );
->>>>>>> 43b483db
     }
 
     function supportsInterface(bytes4 interfaceId)
