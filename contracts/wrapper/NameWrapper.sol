//SPDX-License-Identifier: MIT
pragma solidity ~0.8.17;

import {ERC1155Fuse, IERC165} from "./ERC1155Fuse.sol";
import {Controllable} from "./Controllable.sol";
import {INameWrapper, CANNOT_UNWRAP, CANNOT_BURN_FUSES, CANNOT_TRANSFER, CANNOT_SET_RESOLVER, CANNOT_SET_TTL, CANNOT_CREATE_SUBDOMAIN, PARENT_CANNOT_CONTROL, CAN_DO_EVERYTHING, IS_DOT_ETH, PARENT_CONTROLLED_FUSES, USER_SETTABLE_FUSES} from "./INameWrapper.sol";
import {INameWrapperUpgrade} from "./INameWrapperUpgrade.sol";
import {IMetadataService} from "./IMetadataService.sol";
import {ENS} from "../registry/ENS.sol";
import {IBaseRegistrar} from "../ethregistrar/IBaseRegistrar.sol";
import {IERC721Receiver} from "@openzeppelin/contracts/token/ERC721/IERC721Receiver.sol";
import {Ownable} from "@openzeppelin/contracts/access/Ownable.sol";
import {BytesUtils} from "./BytesUtils.sol";
import {ERC20Recoverable} from "../utils/ERC20Recoverable.sol";

error Unauthorised(bytes32 node, address addr);
error IncompatibleParent();
error IncorrectTokenType();
error LabelMismatch(bytes32 labelHash, bytes32 expectedLabelhash);
error LabelTooShort();
error LabelTooLong(string label);
error IncorrectTargetOwner(address owner);
error CannotUpgrade();
error OperationProhibited(bytes32 node);
error NameIsNotWrapped();

contract NameWrapper is
    Ownable,
    ERC1155Fuse,
    INameWrapper,
    Controllable,
    IERC721Receiver,
    ERC20Recoverable
{
    using BytesUtils for bytes;

    ENS public immutable override ens;
    IBaseRegistrar public immutable override registrar;
    IMetadataService public override metadataService;
    mapping(bytes32 => bytes) public override names;
    string public constant name = "NameWrapper";

    uint64 private constant GRACE_PERIOD = 90 days;
    bytes32 private constant ETH_NODE =
        0x93cdeb708b7545dc668eb9280176169d1c33cfd8ed6f04690a0bcc88a93fc4ae;
    bytes32 private constant ETH_LABELHASH =
        0x4f5b812789fc606be1b3b16908db13fc7a9adf7ca72641f84d75b47069d3d7f0;
    bytes32 private constant ROOT_NODE =
        0x0000000000000000000000000000000000000000000000000000000000000000;

    INameWrapperUpgrade public upgradeContract;
    uint64 private constant MAX_EXPIRY = type(uint64).max;

    constructor(
        ENS _ens,
        IBaseRegistrar _registrar,
        IMetadataService _metadataService
    ) {
        ens = _ens;
        registrar = _registrar;
        metadataService = _metadataService;

        /* Burn PARENT_CANNOT_CONTROL and CANNOT_UNWRAP fuses for ROOT_NODE and ETH_NODE */

        _setData(
            uint256(ETH_NODE),
            address(0),
            uint32(PARENT_CANNOT_CONTROL | CANNOT_UNWRAP),
            MAX_EXPIRY
        );
        _setData(
            uint256(ROOT_NODE),
            address(0),
            uint32(PARENT_CANNOT_CONTROL | CANNOT_UNWRAP),
            MAX_EXPIRY
        );
        names[ROOT_NODE] = "\x00";
        names[ETH_NODE] = "\x03eth\x00";
    }

    function supportsInterface(bytes4 interfaceId)
        public
        view
        virtual
        override(ERC1155Fuse, IERC165)
        returns (bool)
    {
        return
            interfaceId == type(INameWrapper).interfaceId ||
            interfaceId == type(IERC721Receiver).interfaceId ||
            super.supportsInterface(interfaceId);
    }

    /* ERC1155 Fuse */

    /**
     * @notice Gets the owner of a name
     * @param id Label as a string of the .eth domain to wrap
     * @return owner The owner of the name
     */

    function ownerOf(uint256 id)
        public
        view
        override(ERC1155Fuse, INameWrapper)
        returns (address owner)
    {
        return super.ownerOf(id);
    }

    /**
     * @notice Gets the data for a name
     * @param id Namehash of the name
     * @return owner Owner of the name
     * @return fuses Fuses of the name
     * @return expiry Expiry of the name
     */

    function getData(uint256 id)
        public
        view
        override(ERC1155Fuse, INameWrapper)
        returns (
            address owner,
            uint32 fuses,
            uint64 expiry
        )
    {
        (owner, fuses, expiry) = super.getData(id);

<<<<<<< HEAD
        bytes32 labelHash = _getEthLabelhash(bytes32(id), fuses);
        if (labelHash != bytes32(0)) {
            uint64 registrarExpiry = uint64(
                registrar.nameExpires(uint256(labelHash))
            );
            expiry = registrarExpiry + GRACE_PERIOD;
            // if owner in registrar is not the wrapper, zero out the owner
            if (
                registrarExpiry > block.timestamp &&
                registrar.ownerOf(uint256(labelHash)) != address(this)
            ) {
                owner = address(0);
            }
=======
        bytes32 labelhash = _getEthLabelhash(bytes32(id), fuses);
        if (labelhash != bytes32(0)) {
            expiry =
                uint64(registrar.nameExpires(uint256(labelhash))) +
                GRACE_PERIOD;
>>>>>>> bb326274
        }

        if (expiry < block.timestamp) {
            if (fuses & PARENT_CANNOT_CONTROL == PARENT_CANNOT_CONTROL) {
                owner = address(0);
            }
            fuses = 0;
        }
    }

    /* Metadata service */

    /**
     * @notice Set the metadata service. Only the owner can do this
     * @param _metadataService The new metadata service
     */

    function setMetadataService(IMetadataService _metadataService)
        public
        onlyOwner
    {
        metadataService = _metadataService;
    }

    /**
     * @notice Get the metadata uri
     * @param tokenId The id of the token
     * @return string uri of the metadata service
     */

    function uri(uint256 tokenId) public view override returns (string memory) {
        return metadataService.uri(tokenId);
    }

    /**
     * @notice Set the address of the upgradeContract of the contract. only admin can do this
     * @dev The default value of upgradeContract is the 0 address. Use the 0 address at any time
     * to make the contract not upgradable.
     * @param _upgradeAddress address of an upgraded contract
     */

    function setUpgradeContract(INameWrapperUpgrade _upgradeAddress)
        public
        onlyOwner
    {
        if (address(upgradeContract) != address(0)) {
            registrar.setApprovalForAll(address(upgradeContract), false);
            ens.setApprovalForAll(address(upgradeContract), false);
        }

        upgradeContract = _upgradeAddress;

        if (address(upgradeContract) != address(0)) {
            registrar.setApprovalForAll(address(upgradeContract), true);
            ens.setApprovalForAll(address(upgradeContract), true);
        }
    }

    /**
     * @notice Checks if msg.sender is the owner or approved by the owner of a name
     * @param node namehash of the name to check
     */

    modifier onlyTokenOwner(bytes32 node) {
        if (!canModifyName(node, msg.sender)) {
            revert Unauthorised(node, msg.sender);
        }

        _;
    }

    /**
     * @notice Checks if owner or approved by owner
     * @param node namehash of the name to check
     * @param addr which address to check permissions for
     * @return whether or not is owner or approved
     */

    function canModifyName(bytes32 node, address addr)
        public
        view
        override
        returns (bool)
    {
        (address owner, uint32 fuses, uint64 expiry) = getData(uint256(node));
        return
            (owner == addr || isApprovedForAll(owner, addr)) &&
            (fuses & IS_DOT_ETH == 0 ||
                expiry - GRACE_PERIOD >= block.timestamp);
    }

    /**
     * @notice Wraps a .eth domain, creating a new token and sending the original ERC721 token to this contract
     * @dev Can be called by the owner of the name on the .eth registrar or an authorised caller on the registrar
     * @param label Label as a string of the .eth domain to wrap
     * @param wrappedOwner Owner of the name in this contract
     * @param ownerControlledFuses Initial owner-controlled fuses to set
     * @param resolver Resolver contract address
     */

    function wrapETH2LD(
        string calldata label,
        address wrappedOwner,
        uint16 ownerControlledFuses,
        address resolver
    ) public override {
        uint256 tokenId = uint256(keccak256(bytes(label)));
        address registrant = registrar.ownerOf(tokenId);
        if (
            registrant != msg.sender &&
            !registrar.isApprovedForAll(registrant, msg.sender)
        ) {
            revert Unauthorised(
                _makeNode(ETH_NODE, bytes32(tokenId)),
                msg.sender
            );
        }

        // transfer the token from the user to this contract
        registrar.transferFrom(registrant, address(this), tokenId);

        // transfer the ens record back to the new owner (this contract)
        registrar.reclaim(tokenId, address(this));

        _wrapETH2LD(label, wrappedOwner, ownerControlledFuses, resolver);
    }

    /**
     * @dev Registers a new .eth second-level domain and wraps it.
     *      Only callable by authorised controllers.
     * @param label The label to register (Eg, 'foo' for 'foo.eth').
     * @param wrappedOwner The owner of the wrapped name.
     * @param duration The duration, in seconds, to register the name for.
     * @param resolver The resolver address to set on the ENS registry (optional).
     * @param ownerControlledFuses Initial owner-controlled fuses to set
     * @return registrarExpiry The expiry date of the new name on the .eth registrar, in seconds since the Unix epoch.
     */

    function registerAndWrapETH2LD(
        string calldata label,
        address wrappedOwner,
        uint256 duration,
        address resolver,
        uint16 ownerControlledFuses
    ) external override onlyController returns (uint256 registrarExpiry) {
        uint256 tokenId = uint256(keccak256(bytes(label)));
        registrarExpiry = registrar.register(tokenId, address(this), duration);
        _wrapETH2LD(label, wrappedOwner, ownerControlledFuses, resolver);
    }

    /**
     * @notice Renews a .eth second-level domain.
     * @dev Only callable by authorised controllers.
     * @param tokenId The hash of the label to register (eg, `keccak256('foo')`, for 'foo.eth').
     * @param duration The number of seconds to renew the name for.
     * @return expires The expiry date of the name on the .eth registrar, in seconds since the Unix epoch.
     */

    function renew(uint256 tokenId, uint256 duration)
        external
        override
        onlyController
        returns (uint256 expires)
    {
        return registrar.renew(tokenId, duration);
    }

    /**
     * @notice Wraps a non .eth domain, of any kind. Could be a DNSSEC name vitalik.xyz or a subdomain
     * @dev Can be called by the owner in the registry or an authorised caller in the registry
     * @param name The name to wrap, in DNS format
     * @param wrappedOwner Owner of the name in this contract
     * @param resolver Resolver contract
     */

    function wrap(
        bytes calldata name,
        address wrappedOwner,
        address resolver
    ) public override {
        (bytes32 labelhash, uint256 offset) = name.readLabel(0);
        bytes32 parentNode = name.namehash(offset);
        bytes32 node = _makeNode(parentNode, labelhash);

        names[node] = name;

        if (parentNode == ETH_NODE) {
            revert IncompatibleParent();
        }

        address owner = ens.owner(node);

        if (owner != msg.sender && !ens.isApprovedForAll(owner, msg.sender)) {
            revert Unauthorised(node, msg.sender);
        }

        if (resolver != address(0)) {
            ens.setResolver(node, resolver);
        }

        ens.setOwner(node, address(this));

        _wrap(node, name, wrappedOwner, 0, 0);
    }

    /**
     * @notice Unwraps a .eth domain. e.g. vitalik.eth
     * @dev Can be called by the owner in the wrapper or an authorised caller in the wrapper
     * @param labelhash Labelhash of the .eth domain
     * @param registrant Sets the owner in the .eth registrar to this address
     * @param controller Sets the owner in the registry to this address
     */

    function unwrapETH2LD(
        bytes32 labelhash,
        address registrant,
        address controller
    ) public override onlyTokenOwner(_makeNode(ETH_NODE, labelhash)) {
        if (registrant == address(this)) {
            revert IncorrectTargetOwner(registrant);
        }
        _unwrap(_makeNode(ETH_NODE, labelhash), controller);
        registrar.safeTransferFrom(
            address(this),
            registrant,
            uint256(labelhash)
        );
    }

    /**
     * @notice Unwraps a non .eth domain, of any kind. Could be a DNSSEC name vitalik.xyz or a subdomain
     * @dev Can be called by the owner in the wrapper or an authorised caller in the wrapper
     * @param parentNode Parent namehash of the name e.g. vitalik.xyz would be namehash('xyz')
     * @param labelhash Labelhash of the name, e.g. vitalik.xyz would be keccak256('vitalik')
     * @param controller Sets the owner in the registry to this address
     */

    function unwrap(
        bytes32 parentNode,
        bytes32 labelhash,
        address controller
    ) public override onlyTokenOwner(_makeNode(parentNode, labelhash)) {
        if (parentNode == ETH_NODE) {
            revert IncompatibleParent();
        }
        if (controller == address(0x0) || controller == address(this)) {
            revert IncorrectTargetOwner(controller);
        }
        _unwrap(_makeNode(parentNode, labelhash), controller);
    }

    /**
     * @notice Sets fuses of a name
     * @param node Namehash of the name
     * @param ownerControlledFuses Owner-controlled fuses to burn
     * @return New fuses
     */

    function setFuses(bytes32 node, uint16 ownerControlledFuses)
        public
        onlyTokenOwner(node)
        operationAllowed(node, CANNOT_BURN_FUSES)
        returns (uint32)
    {
        // owner protected by onlyTokenOwner
        (address owner, uint32 oldFuses, uint64 expiry) = getData(
            uint256(node)
        );
        _setFuses(node, owner, ownerControlledFuses | oldFuses, expiry);
        return ownerControlledFuses;
    }

    /**
     * @notice Upgrades a .eth wrapped domain by calling the wrapETH2LD function of the upgradeContract
     *     and burning the token of this contract
     * @dev Can be called by the owner of the name in this contract
     * @param label Label as a string of the .eth name to upgrade
     * @param wrappedOwner The owner of the wrapped name
     */

    function upgradeETH2LD(
        string calldata label,
        address wrappedOwner,
        address resolver
    ) public {
        bytes32 labelhash = keccak256(bytes(label));
        bytes32 node = _makeNode(ETH_NODE, labelhash);
        (uint32 fuses, uint64 expiry) = _prepareUpgrade(node);

        upgradeContract.wrapETH2LD(
            label,
            wrappedOwner,
            fuses,
            expiry,
            resolver
        );
    }

    /**
     * @notice Upgrades a non .eth domain of any kind. Could be a DNSSEC name vitalik.xyz or a subdomain
     * @dev Can be called by the owner or an authorised caller
     * Requires upgraded Namewrapper to permit old Namewrapper to call `setSubnodeRecord` for all names
     * @param parentNode Namehash of the parent name
     * @param label Label as a string of the name to upgrade
     * @param wrappedOwner Owner of the name in this contract
     * @param resolver Resolver contract for this name
     */

    function upgrade(
        bytes32 parentNode,
        string calldata label,
        address wrappedOwner,
        address resolver
    ) public {
        bytes32 labelhash = keccak256(bytes(label));
        bytes32 node = _makeNode(parentNode, labelhash);
        (uint32 fuses, uint64 expiry) = _prepareUpgrade(node);
        upgradeContract.setSubnodeRecord(
            parentNode,
            label,
            wrappedOwner,
            resolver,
            0,
            fuses,
            expiry
        );
    }

    /** 
    /* @notice Sets fuses of a name that you own the parent of. Can also be called by the owner of a .eth name
     * @param parentNode Parent namehash of the name e.g. vitalik.xyz would be namehash('xyz')
     * @param labelhash Labelhash of the name, e.g. vitalik.xyz would be keccak256('vitalik')
     * @param fuses Fuses to burn
     * @param expiry When the name will expire in seconds since the Unix epoch
     */

    function setChildFuses(
        bytes32 parentNode,
        bytes32 labelhash,
        uint32 fuses,
        uint64 expiry
    ) public {
        bytes32 node = _makeNode(parentNode, labelhash);
        _checkFusesAreSettable(node, fuses);
        (address owner, uint32 oldFuses, uint64 oldExpiry) = getData(
            uint256(node)
        );
<<<<<<< HEAD
        if (owner == address(0) || ens.owner(node) != address(this)) {
            revert NameIsNotWrapped();
        }
=======
>>>>>>> bb326274
        // max expiry is set to the expiry of the parent
        (, uint32 parentFuses, uint64 maxExpiry) = getData(uint256(parentNode));
        if (parentNode == ROOT_NODE) {
            if (!canModifyName(node, msg.sender)) {
                revert Unauthorised(node, msg.sender);
            }
        } else {
            if (!canModifyName(parentNode, msg.sender)) {
                revert Unauthorised(node, msg.sender);
            }
        }

        _checkParentFuses(node, fuses, parentFuses);

        expiry = _normaliseExpiry(expiry, oldExpiry, maxExpiry);

        // if PARENT_CANNOT_CONTROL has been burned and fuses have changed
        if (
            oldFuses & PARENT_CANNOT_CONTROL != 0 &&
            oldFuses | fuses != oldFuses
        ) {
            revert OperationProhibited(node);
        }
        fuses |= oldFuses;
        _setFuses(node, owner, fuses, expiry);
    }

    /**
     * @notice Sets the subdomain owner in the registry and then wraps the subdomain
     * @param parentNode Parent namehash of the subdomain
     * @param label Label of the subdomain as a string
     * @param owner New owner in the wrapper
     * @param fuses Initial fuses for the wrapped subdomain
     * @param expiry When the name will expire in seconds since the Unix epoch
     * @return node Namehash of the subdomain
     */

    function setSubnodeOwner(
        bytes32 parentNode,
        string calldata label,
        address owner,
        uint32 fuses,
        uint64 expiry
    ) public onlyTokenOwner(parentNode) returns (bytes32 node) {
        bytes32 labelhash = keccak256(bytes(label));
        node = _makeNode(parentNode, labelhash);
        _checkCanCallSetSubnodeOwner(parentNode, node);
        _checkFusesAreSettable(node, fuses);
        bytes memory name = _saveLabel(parentNode, node, label);
        expiry = _checkParentFusesAndExpiry(parentNode, node, fuses, expiry);

        if (!isWrapped(node)) {
            ens.setSubnodeOwner(parentNode, labelhash, address(this));
            _wrap(node, name, owner, fuses, expiry);
        } else {
            _updateName(parentNode, node, label, owner, fuses, expiry);
        }
    }

    /**
     * @notice Sets the subdomain owner in the registry with records and then wraps the subdomain
     * @param parentNode parent namehash of the subdomain
     * @param label label of the subdomain as a string
     * @param owner new owner in the wrapper
     * @param resolver resolver contract in the registry
     * @param ttl ttl in the regsitry
     * @param fuses initial fuses for the wrapped subdomain
     * @param expiry When the name will expire in seconds since the Unix epoch
     * @return node Namehash of the subdomain
     */

    function setSubnodeRecord(
        bytes32 parentNode,
        string memory label,
        address owner,
        address resolver,
        uint64 ttl,
        uint32 fuses,
        uint64 expiry
    ) public onlyTokenOwner(parentNode) returns (bytes32 node) {
        bytes32 labelhash = keccak256(bytes(label));
        node = _makeNode(parentNode, labelhash);
        _checkCanCallSetSubnodeOwner(parentNode, node);
        _checkFusesAreSettable(node, fuses);
        _saveLabel(parentNode, node, label);
        expiry = _checkParentFusesAndExpiry(parentNode, node, fuses, expiry);
        if (!isWrapped(node)) {
            ens.setSubnodeRecord(
                parentNode,
                labelhash,
                address(this),
                resolver,
                ttl
            );
            _storeNameAndWrap(parentNode, node, label, owner, fuses, expiry);
        } else {
            ens.setSubnodeRecord(
                parentNode,
                labelhash,
                address(this),
                resolver,
                ttl
            );
            _updateName(parentNode, node, label, owner, fuses, expiry);
        }
    }

    /**
     * @notice Sets records for the name in the ENS Registry
     * @param node Namehash of the name to set a record for
     * @param owner New owner in the registry
     * @param resolver Resolver contract
     * @param ttl Time to live in the registry
     */

    function setRecord(
        bytes32 node,
        address owner,
        address resolver,
        uint64 ttl
    )
        public
        override
        onlyTokenOwner(node)
        operationAllowed(
            node,
            CANNOT_TRANSFER | CANNOT_SET_RESOLVER | CANNOT_SET_TTL
        )
    {
        ens.setRecord(node, address(this), resolver, ttl);
        if (owner == address(0)) {
            (, uint32 fuses, ) = getData(uint256(node));
            if (fuses & IS_DOT_ETH == IS_DOT_ETH) {
                revert IncorrectTargetOwner(owner);
            }
            _unwrap(node, address(0));
        } else {
            address oldOwner = ownerOf(uint256(node));
            _transfer(oldOwner, owner, uint256(node), 1, "");
        }
    }

    /**
     * @notice Sets resolver contract in the registry
     * @param node namehash of the name
     * @param resolver the resolver contract
     */

    function setResolver(bytes32 node, address resolver)
        public
        override
        onlyTokenOwner(node)
        operationAllowed(node, CANNOT_SET_RESOLVER)
    {
        ens.setResolver(node, resolver);
    }

    /**
     * @notice Sets TTL in the registry
     * @param node Namehash of the name
     * @param ttl TTL in the registry
     */

    function setTTL(bytes32 node, uint64 ttl)
        public
        override
        onlyTokenOwner(node)
        operationAllowed(node, CANNOT_SET_TTL)
    {
        ens.setTTL(node, ttl);
    }

    /**
     * @dev Allows an operation only if none of the specified fuses are burned.
     * @param node The namehash of the name to check fuses on.
     * @param fuseMask A bitmask of fuses that must not be burned.
     */

    modifier operationAllowed(bytes32 node, uint32 fuseMask) {
        (, uint32 fuses, ) = getData(uint256(node));
        if (fuses & fuseMask != 0) {
            revert OperationProhibited(node);
        }
        _;
    }

    /**
     * @notice Check whether a name can call setSubnodeOwner/setSubnodeRecord
     * @dev Checks both CANNOT_CREATE_SUBDOMAIN and PARENT_CANNOT_CONTROL and whether not they have been burnt
     *      and checks whether the owner of the subdomain is 0x0 for creating or already exists for
     *      replacing a subdomain. If either conditions are true, then it is possible to call
     *      setSubnodeOwner
     * @param parentNode Namehash of the parent name to check
     * @param subnode Namehash of the subname to check
     */

    function _checkCanCallSetSubnodeOwner(bytes32 parentNode, bytes32 subnode)
        internal
        view
    {
        (
            address subnodeOwner,
            uint32 subnodeFuses,
            uint64 subnodeExpiry
        ) = getData(uint256(subnode));

        // check if the registry owner is 0 and expired
        // check if the wrapper owner is 0 and expired
        // If either, then check parent fuses for CANNOT_CREATE_SUBDOMAIN
        bool expired = subnodeExpiry < block.timestamp;
        if (
            expired &&
            // protects a name that has been unwrapped with PCC and doesn't allow the parent to take control by recreating it if unexpired
            (subnodeOwner == address(0) ||
                // protects a name that has been burnt and doesn't allow the parent to take control by recreating it if unexpired
                ens.owner(subnode) == address(0))
        ) {
            (, uint32 parentFuses, ) = getData(uint256(parentNode));
            if (parentFuses & CANNOT_CREATE_SUBDOMAIN != 0) {
                revert OperationProhibited(subnode);
            }
        } else {
            if (subnodeFuses & PARENT_CANNOT_CONTROL != 0) {
                revert OperationProhibited(subnode);
            }
        }
    }

    /**
     * @notice Checks all Fuses in the mask are burned for the node
     * @param node Namehash of the name
     * @param fuseMask The fuses you want to check
     * @return Boolean of whether or not all the selected fuses are burned
     */

    function allFusesBurned(bytes32 node, uint32 fuseMask)
        public
        view
        override
        returns (bool)
    {
        (, uint32 fuses, ) = getData(uint256(node));
        return fuses & fuseMask == fuseMask;
    }

    function isWrapped(bytes32 node) public view returns (bool) {
        return
            ownerOf(uint256(node)) != address(0) &&
            ens.owner(node) == address(this);
    }

    function onERC721Received(
        address to,
        address,
        uint256 tokenId,
        bytes calldata data
    ) public override returns (bytes4) {
        //check if it's the eth registrar ERC721
        if (msg.sender != address(registrar)) {
            revert IncorrectTokenType();
        }

        (
            string memory label,
            address owner,
            uint16 ownerControlledFuses,
            address resolver
        ) = abi.decode(data, (string, address, uint16, address));

        bytes32 labelhash = bytes32(tokenId);
        bytes32 labelhashFromData = keccak256(bytes(label));

        if (labelhashFromData != labelhash) {
            revert LabelMismatch(labelhashFromData, labelhash);
        }

        // transfer the ens record back to the new owner (this contract)
        registrar.reclaim(uint256(labelhash), address(this));

        _wrapETH2LD(label, owner, ownerControlledFuses, resolver);

        return IERC721Receiver(to).onERC721Received.selector;
    }

    /***** Internal functions */

    function _preTransferCheck(
        uint256 id,
        uint32 fuses,
        uint64 expiry
    ) internal view override returns (bool) {
        // For this check, treat .eth 2LDs as expiring at the start of the grace period.
        if (fuses & IS_DOT_ETH == IS_DOT_ETH) {
            expiry -= GRACE_PERIOD;
        }

        if (expiry < block.timestamp) {
            // Transferable if the name was not emancipated
            if (fuses & PARENT_CANNOT_CONTROL != 0) {
                revert("ERC1155: insufficient balance for transfer");
            }
        } else {
            // Transferable if CANNOT_TRANSFER is unburned
            if (fuses & CANNOT_TRANSFER != 0) {
                revert OperationProhibited(bytes32(id));
            }
        }
    }

    function _makeNode(bytes32 node, bytes32 labelhash)
        private
        pure
        returns (bytes32)
    {
        return keccak256(abi.encodePacked(node, labelhash));
    }

    function _addLabel(string memory label, bytes memory name)
        internal
        pure
        returns (bytes memory ret)
    {
        if (bytes(label).length < 1) {
            revert LabelTooShort();
        }
        if (bytes(label).length > 255) {
            revert LabelTooLong(label);
        }
        return abi.encodePacked(uint8(bytes(label).length), label, name);
    }

    function _mint(
        bytes32 node,
        address owner,
        uint32 fuses,
        uint64 expiry
    ) internal override {
        _canFusesBeBurned(node, fuses);
        address oldOwner = ownerOf(uint256(node));
        if (oldOwner != address(0)) {
            // burn and unwrap old token of old owner
            _burn(uint256(node));
            emit NameUnwrapped(node, address(0));
        }
        super._mint(node, owner, fuses, expiry);
    }

    function _wrap(
        bytes32 node,
        bytes memory name,
        address wrappedOwner,
        uint32 fuses,
        uint64 expiry
    ) internal {
        _mint(node, wrappedOwner, fuses, expiry);
        emit NameWrapped(node, name, wrappedOwner, fuses, expiry);
    }

    function _storeNameAndWrap(
        bytes32 parentNode,
        bytes32 node,
        string memory label,
        address owner,
        uint32 fuses,
        uint64 expiry
    ) internal {
        bytes memory name = _addLabel(label, names[parentNode]);
        _wrap(node, name, owner, fuses, expiry);
    }

    function _saveLabel(
        bytes32 parentNode,
        bytes32 node,
        string memory label
    ) internal returns (bytes memory) {
        bytes memory name = _addLabel(label, names[parentNode]);
        names[node] = name;
        return name;
    }

    function _prepareUpgrade(bytes32 node)
        private
        returns (uint32 fuses, uint64 expiry)
    {
        if (address(upgradeContract) == address(0)) {
            revert CannotUpgrade();
        }

        if (!canModifyName(node, msg.sender)) {
            revert Unauthorised(node, msg.sender);
        }

        (, fuses, expiry) = getData(uint256(node));

        _burn(uint256(node));
    }

    function _updateName(
        bytes32 parentNode,
        bytes32 node,
        string memory label,
        address owner,
        uint32 fuses,
        uint64 expiry
    ) internal {
        address oldOwner = ownerOf(uint256(node));
        bytes memory name = _addLabel(label, names[parentNode]);
        if (names[node].length == 0) {
            names[node] = name;
        }
        _setFuses(node, oldOwner, fuses, expiry);
        if (owner == address(0)) {
            _unwrap(node, address(0));
        } else {
            _transfer(oldOwner, owner, uint256(node), 1, "");
        }
    }

    // wrapper function for stack limit
    function _checkParentFusesAndExpiry(
        bytes32 parentNode,
        bytes32 node,
        uint32 fuses,
        uint64 expiry
    ) internal view returns (uint64) {
        (, , uint64 oldExpiry) = getData(uint256(node));
        (, uint32 parentFuses, uint64 maxExpiry) = getData(uint256(parentNode));
        _checkParentFuses(node, fuses, parentFuses);
        return _normaliseExpiry(expiry, oldExpiry, maxExpiry);
    }

    function _checkParentFuses(
        bytes32 node,
        uint32 fuses,
        uint32 parentFuses
    ) internal pure {
        bool isBurningParentControlledFuses = fuses & PARENT_CONTROLLED_FUSES !=
            0;

        bool parentHasNotBurnedCU = parentFuses & CANNOT_UNWRAP == 0;

        if (isBurningParentControlledFuses && parentHasNotBurnedCU) {
            revert OperationProhibited(node);
        }
    }

    function _normaliseExpiry(
        uint64 expiry,
        uint64 oldExpiry,
        uint64 maxExpiry
    ) internal pure returns (uint64) {
        // Expiry cannot be more than maximum allowed
        // .eth names will check registrar, non .eth check parent
        if (expiry > maxExpiry) {
            expiry = maxExpiry;
        }
        // Expiry cannot be less than old expiry
        if (expiry < oldExpiry) {
            expiry = oldExpiry;
        }

        return expiry;
    }

    function _wrapETH2LD(
        string memory label,
        address wrappedOwner,
        uint16 ownerControlledFuses,
        address resolver
    ) private {
        bytes32 labelhash = keccak256(bytes(label));
        bytes32 node = _makeNode(ETH_NODE, labelhash);
        // hardcode dns-encoded eth string for gas savings
        bytes memory name = _addLabel(label, "\x03eth\x00");
        names[node] = name;

        uint64 expiry = uint64(registrar.nameExpires(uint256(labelhash))) +
            GRACE_PERIOD;

        _wrap(
            node,
            name,
            wrappedOwner,
            ownerControlledFuses | PARENT_CANNOT_CONTROL | IS_DOT_ETH,
            expiry
        );

        if (resolver != address(0)) {
            ens.setResolver(node, resolver);
        }
    }

    function _unwrap(bytes32 node, address owner) private {
        if (allFusesBurned(node, CANNOT_UNWRAP)) {
            revert OperationProhibited(node);
        }

        // Burn token and fuse data
        _burn(uint256(node));
        ens.setOwner(node, owner);

        emit NameUnwrapped(node, owner);
    }

    function _setFuses(
        bytes32 node,
        address owner,
        uint32 fuses,
        uint64 expiry
    ) internal {
        _setData(node, owner, fuses, expiry);
        emit FusesSet(node, fuses, expiry);
    }

    function _setData(
        bytes32 node,
        address owner,
        uint32 fuses,
        uint64 expiry
    ) internal {
        _canFusesBeBurned(node, fuses);
        super._setData(uint256(node), owner, fuses, expiry);
    }

    function _canFusesBeBurned(bytes32 node, uint32 fuses) internal pure {
        // If a non-parent controlled fuse is being burned, check PCC and CU are burnt
        if (
            fuses & ~PARENT_CONTROLLED_FUSES != 0 &&
            fuses & (PARENT_CANNOT_CONTROL | CANNOT_UNWRAP) !=
            (PARENT_CANNOT_CONTROL | CANNOT_UNWRAP)
        ) {
            revert OperationProhibited(node);
        }
    }

    function _checkFusesAreSettable(bytes32 node, uint32 fuses) internal pure {
        if (fuses | USER_SETTABLE_FUSES != USER_SETTABLE_FUSES) {
            // Cannot directly burn other non-user settable fuses
            revert OperationProhibited(node);
        }
    }

    function _getEthLabelhash(bytes32 node, uint32 fuses)
        internal
        view
        returns (bytes32 labelhash)
    {
        if (fuses & IS_DOT_ETH == IS_DOT_ETH) {
            bytes memory name = names[node];
            (labelhash, ) = name.readLabel(0);
        }
        return labelhash;
    }
}<|MERGE_RESOLUTION|>--- conflicted
+++ resolved
@@ -128,7 +128,6 @@
     {
         (owner, fuses, expiry) = super.getData(id);
 
-<<<<<<< HEAD
         bytes32 labelHash = _getEthLabelhash(bytes32(id), fuses);
         if (labelHash != bytes32(0)) {
             uint64 registrarExpiry = uint64(
@@ -142,13 +141,6 @@
             ) {
                 owner = address(0);
             }
-=======
-        bytes32 labelhash = _getEthLabelhash(bytes32(id), fuses);
-        if (labelhash != bytes32(0)) {
-            expiry =
-                uint64(registrar.nameExpires(uint256(labelhash))) +
-                GRACE_PERIOD;
->>>>>>> bb326274
         }
 
         if (expiry < block.timestamp) {
@@ -496,12 +488,9 @@
         (address owner, uint32 oldFuses, uint64 oldExpiry) = getData(
             uint256(node)
         );
-<<<<<<< HEAD
         if (owner == address(0) || ens.owner(node) != address(this)) {
             revert NameIsNotWrapped();
         }
-=======
->>>>>>> bb326274
         // max expiry is set to the expiry of the parent
         (, uint32 parentFuses, uint64 maxExpiry) = getData(uint256(parentNode));
         if (parentNode == ROOT_NODE) {
