//SPDX-License-Identifier: MIT
pragma solidity ^0.8.4;

import "@openzeppelin/contracts/utils/introspection/ERC165.sol";
import "@openzeppelin/contracts/token/ERC1155/IERC1155Receiver.sol";
import "@openzeppelin/contracts/token/ERC1155/IERC1155.sol";
import "@openzeppelin/contracts/token/ERC1155/extensions/IERC1155MetadataURI.sol";
import "@openzeppelin/contracts/utils/Address.sol";

/* This contract is a variation on ERC1155 with the additions of _setData, getData and _canTransfer and ownerOf. _setData and getData allows the use of the other 96 bits next to the address of the owner for extra data. We use this to store 'fuses' that control permissions that can be burnt. 32 bits are used for the fuses themselves and 64 bits are used for the expiry of the name. When a name has expired, its fuses will be be set back to 0 */

error OperationProhibited(bytes32 node);

abstract contract ERC1155Fuse is ERC165, IERC1155, IERC1155MetadataURI {
    using Address for address;
    mapping(uint256 => uint256) public _tokens;

    // Mapping from owner to operator approvals
    mapping(address => mapping(address => bool)) private _operatorApprovals;

    /**************************************************************************
     * ERC721 methods
     *************************************************************************/

    function ownerOf(uint256 id) public view virtual returns (address) {
        (address owner, ,) = getData(id);
        return owner;
    }

    /**
     * @dev See {IERC165-supportsInterface}.
     */
    function supportsInterface(bytes4 interfaceId)
        public
        view
        virtual
        override(ERC165, IERC165)
        returns (bool)
    {
        return
            interfaceId == type(IERC1155).interfaceId ||
            interfaceId == type(IERC1155MetadataURI).interfaceId ||
            super.supportsInterface(interfaceId);
    }

    /**
     * @dev See {IERC1155-balanceOf}.
     *
     * Requirements:
     *
     * - `account` cannot be the zero address.
     */
    function balanceOf(address account, uint256 id)
        public
        view
        virtual
        override
        returns (uint256)
    {
        require(
            account != address(0),
            "ERC1155: balance query for the zero address"
        );
        (address owner, ,) = getData(id);
        if (owner == account) {
            return 1;
        }
        return 0;
    }

    /**
     * @dev See {IERC1155-balanceOfBatch}.
     *
     * Requirements:
     *
     * - `accounts` and `ids` must have the same length.
     */
    function balanceOfBatch(address[] memory accounts, uint256[] memory ids)
        public
        view
        virtual
        override
        returns (uint256[] memory)
    {
        require(
            accounts.length == ids.length,
            "ERC1155: accounts and ids length mismatch"
        );

        uint256[] memory batchBalances = new uint256[](accounts.length);

        for (uint256 i = 0; i < accounts.length; ++i) {
            batchBalances[i] = balanceOf(accounts[i], ids[i]);
        }

        return batchBalances;
    }

    /**
     * @dev See {IERC1155-setApprovalForAll}.
     */
    function setApprovalForAll(address operator, bool approved)
        public
        virtual
        override
    {
        require(
            msg.sender != operator,
            "ERC1155: setting approval status for self"
        );

        _operatorApprovals[msg.sender][operator] = approved;
        emit ApprovalForAll(msg.sender, operator, approved);
    }

    /**
     * @dev See {IERC1155-isApprovedForAll}.
     */
    function isApprovedForAll(address account, address operator)
        public
        view
        virtual
        override
        returns (bool)
    {
        return _operatorApprovals[account][operator];
    }

    /**
     * @dev Returns the Name's owner address and fuses
     */
    function getData(uint256 tokenId)
        public
        view
        returns (address owner, uint32 fuses, uint64 expiry)
    {
        uint256 t = _tokens[tokenId];
        owner = address(uint160(t));
        expiry = uint64(t >> 192);
        if(block.timestamp > expiry){
            fuses = 0;
        } else {
            fuses = uint32(t >> 160);
        }
    }

    /**
     * @dev Sets the Name's owner address and fuses
     */
    function _setData(
        uint256 tokenId,
        address owner,
        uint32 fuses,
        uint64 expiry
    ) internal virtual {
        _tokens[tokenId] = uint256(uint160(owner)) | (uint256(fuses) << 160) | (uint256(expiry) << 192);
    }

    /**
     * @dev See {IERC1155-safeTransferFrom}.
     */
    function safeTransferFrom(
        address from,
        address to,
        uint256 id,
        uint256 amount,
        bytes memory data
    ) public virtual override {
        require(to != address(0), "ERC1155: transfer to the zero address");
        require(
            from == msg.sender || isApprovedForAll(from, msg.sender),
            "ERC1155: caller is not owner nor approved"
        );

        _transfer(from, to, id, amount, data);
    }

    /**
     * @dev See {IERC1155-safeBatchTransferFrom}.
     */
    function safeBatchTransferFrom(
        address from,
        address to,
        uint256[] memory ids,
        uint256[] memory amounts,
        bytes memory data
    ) public virtual override {
        require(
            ids.length == amounts.length,
            "ERC1155: ids and amounts length mismatch"
        );
        require(to != address(0), "ERC1155: transfer to the zero address");
        require(
            from == msg.sender || isApprovedForAll(from, msg.sender),
            "ERC1155: transfer caller is not owner nor approved"
        );

        for (uint256 i = 0; i < ids.length; ++i) {
            uint256 id = ids[i];
            uint256 amount = amounts[i];

            (address oldOwner, uint32 fuses, uint64 expiration) = getData(id);

            if (!_canTransfer(fuses)) {
                revert OperationProhibited(bytes32(id));
            }

            require(
                amount == 1 && oldOwner == from,
                "ERC1155: insufficient balance for transfer"
            );
            _setData(id, to, fuses, expiration);
        }

        emit TransferBatch(msg.sender, from, to, ids, amounts);

        _doSafeBatchTransferAcceptanceCheck(
            msg.sender,
            from,
            to,
            ids,
            amounts,
            data
        );
    }

    /**************************************************************************
     * Internal/private methods
     *************************************************************************/

    function _canTransfer(uint32 fuses) internal virtual returns (bool);

    function _mint(
        bytes32 node,
        address newOwner,
        uint32 _fuses,
        uint64 expiry
    ) internal virtual {
        uint256 tokenId = uint256(node);
        address owner = ownerOf(tokenId);
        require(owner == address(0), "ERC1155: mint of existing token");
        require(newOwner != address(0), "ERC1155: mint to the zero address");
        require(
            newOwner != address(this),
            "ERC1155: newOwner cannot be the NameWrapper contract"
        );
        _setData(tokenId, newOwner, _fuses, expiry);
        emit TransferSingle(msg.sender, address(0x0), newOwner, tokenId, 1);
        _doSafeTransferAcceptanceCheck(
            msg.sender,
            address(0),
            newOwner,
            tokenId,
            1,
            ""
        );
    }

    function _burn(uint256 tokenId) internal virtual {
        address owner = ownerOf(tokenId);
        // Clear fuses and set owner to 0
        _setData(tokenId, address(0x0), 0, 0);
        emit TransferSingle(msg.sender, owner, address(0x0), tokenId, 1);
    }

    function _transfer(
        address from,
        address to,
        uint256 id,
        uint256 amount,
        bytes memory data
    ) internal {
<<<<<<< HEAD
        (address oldOwner, uint32 fuses, uint64 expiration) = getData(id);
=======
        (address oldOwner, uint96 fuses) = getData(id);
        if(oldOwner == to){
            return;
        }
        
>>>>>>> 2b445284
        if (!_canTransfer(fuses)) {
            revert OperationProhibited(bytes32(id));
        }

        require(
            amount == 1 && oldOwner == from,
            "ERC1155: insufficient balance for transfer"
        );
<<<<<<< HEAD
        _setData(id, to, fuses, expiration);
=======

        _setData(id, to, fuses);
>>>>>>> 2b445284

        emit TransferSingle(msg.sender, from, to, id, amount);

        _doSafeTransferAcceptanceCheck(msg.sender, from, to, id, amount, data);
    }

    function _doSafeTransferAcceptanceCheck(
        address operator,
        address from,
        address to,
        uint256 id,
        uint256 amount,
        bytes memory data
    ) private {
        if (to.isContract()) {
            try
                IERC1155Receiver(to).onERC1155Received(
                    operator,
                    from,
                    id,
                    amount,
                    data
                )
            returns (bytes4 response) {
                if (
                    response != IERC1155Receiver(to).onERC1155Received.selector
                ) {
                    revert("ERC1155: ERC1155Receiver rejected tokens");
                }
            } catch Error(string memory reason) {
                revert(reason);
            } catch {
                revert("ERC1155: transfer to non ERC1155Receiver implementer");
            }
        }
    }

    function _doSafeBatchTransferAcceptanceCheck(
        address operator,
        address from,
        address to,
        uint256[] memory ids,
        uint256[] memory amounts,
        bytes memory data
    ) private {
        if (to.isContract()) {
            try
                IERC1155Receiver(to).onERC1155BatchReceived(
                    operator,
                    from,
                    ids,
                    amounts,
                    data
                )
            returns (bytes4 response) {
                if (
                    response !=
                    IERC1155Receiver(to).onERC1155BatchReceived.selector
                ) {
                    revert("ERC1155: ERC1155Receiver rejected tokens");
                }
            } catch Error(string memory reason) {
                revert(reason);
            } catch {
                revert("ERC1155: transfer to non ERC1155Receiver implementer");
            }
        }
    }
}<|MERGE_RESOLUTION|>--- conflicted
+++ resolved
@@ -270,15 +270,11 @@
         uint256 amount,
         bytes memory data
     ) internal {
-<<<<<<< HEAD
-        (address oldOwner, uint32 fuses, uint64 expiration) = getData(id);
-=======
-        (address oldOwner, uint96 fuses) = getData(id);
+        (address oldOwner, uint32 fuses, uint64 expiry) = getData(id);
         if(oldOwner == to){
             return;
         }
         
->>>>>>> 2b445284
         if (!_canTransfer(fuses)) {
             revert OperationProhibited(bytes32(id));
         }
@@ -287,12 +283,7 @@
             amount == 1 && oldOwner == from,
             "ERC1155: insufficient balance for transfer"
         );
-<<<<<<< HEAD
-        _setData(id, to, fuses, expiration);
-=======
-
-        _setData(id, to, fuses);
->>>>>>> 2b445284
+        _setData(id, to, fuses, expiry);
 
         emit TransferSingle(msg.sender, from, to, id, amount);
 
